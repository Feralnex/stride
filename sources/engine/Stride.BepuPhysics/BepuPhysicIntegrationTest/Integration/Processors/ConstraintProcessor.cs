--- conflicted
+++ resolved
@@ -1,7 +1,3 @@
-<<<<<<< HEAD
-﻿using BepuPhysicIntegrationTest.Integration.Components.Constraints;
-using BepuPhysicIntegrationTest.Integration.Configurations;
-=======
 ﻿using System;
 using System.Collections.Generic;
 using System.Linq;
@@ -9,8 +5,9 @@
 using BepuPhysicIntegrationTest.Integration.Components.Colliders;
 using BepuPhysicIntegrationTest.Integration.Components.Constraints;
 using BepuPhysicIntegrationTest.Integration.Components.Containers;
->>>>>>> 7ad421b2
+using BepuPhysicIntegrationTest.Integration.Configurations;
 using BepuPhysics;
+using BepuPhysics.Collidables;
 using BepuPhysics.Constraints;
 using Stride.Core.Annotations;
 using Stride.Engine;
@@ -19,11 +16,11 @@
 {
     public class ConstraintProcessor : EntityProcessor<ConstraintComponent>
     {
-        private BepuConfiguration _bepuConfig;
+		private BepuConfiguration _bepuConfig;
 
-        public ConstraintProcessor()
+		public ConstraintProcessor()
         {
-            Order = 10040;
+            Order = 10030;
         }
 
 		protected override void OnSystemAdd()
@@ -33,14 +30,12 @@
 
 		protected override void OnEntityComponentAdding(Entity entity, [NotNull] ConstraintComponent component, [NotNull] ConstraintComponent data)
         {
-            base.OnEntityComponentAdding(entity, component, data);
-            component.ConstraintData = new(component);
-            component.BepuSimulation = _bepuConfig.BepuSimulations[0];
-			component.ConstraintData.BuildConstraint();
+			component.BepuSimulation = _bepuConfig.BepuSimulations[0];
+			component.ConstraintData = new(component);
+            component.ConstraintData.BuildConstraint();
         }
         protected override void OnEntityComponentRemoved(Entity entity, [NotNull] ConstraintComponent component, [NotNull] ConstraintComponent data)
         {
-            base.OnEntityComponentRemoved(entity, component, data);
             component.ConstraintData.DestroyConstraint();
             component.ConstraintData = null;
         }
@@ -141,6 +136,7 @@
                     break;
             }
         }
+
         internal void DestroyConstraint()
         {
             if (ConstraintComponent.BepuSimulation.Destroyed) return;
